--- conflicted
+++ resolved
@@ -565,19 +565,12 @@
                         print(f'Feature Count: {n_features}, PCA Components: {n_components}')
                         print('-'*50)
 
-<<<<<<< HEAD
-                        model = ModelConstructor.create_model(model_type, granularity, n_components)
-=======
                         # time model loading
-                        model_start = time.time()
                         if model_type == 'isolation_forest':
                             percent_pos = np.sum(y_train) / len(y_train)
                             model = ModelConstructor.create_model(model_type, granularity, n_components, contamination=percent_pos)
                         else:
                             model = ModelConstructor.create_model(model_type, granularity, n_components)
-                        model_end = time.time()
-                        print(f'Model loaded in {model_end - model_start:.2f} seconds')
->>>>>>> 66a29ccb
 
                         # Apply PCA
                         pca = PCA(n_components=n_components, random_state=42)
